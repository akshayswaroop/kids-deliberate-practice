/**
 * 🌱 Progress Stats Display Component
 * 
 * Displays growth metrics: Turnarounds and Streak
 * Based on spec: Show just two things across sessions for growth story
 * 
 * Architecture: UI layer component using application service hook
 */

<<<<<<< HEAD
import { useState, useEffect } from 'react';
import type { MouseEvent as ReactMouseEvent, FocusEvent as ReactFocusEvent } from 'react';
import { createPortal } from 'react-dom';
=======
import { useState, useEffect, useRef } from 'react';
>>>>>>> 31eb0299
import { useProgressStats } from '../hooks/useProgressStats';
import { getSubjectDisplayLabel } from '../../infrastructure/repositories/subjectLoader';
import TrophyAnimation from './TrophyAnimation';

interface ProgressStatsProps {
  currentUserId: string | null;
  compact?: boolean;
  subject?: string; // Filter stats by subject/language
}

type TooltipPlacement = 'above' | 'below';

type TooltipState = {
  message: string;
  x: number;
  y: number;
  placement: TooltipPlacement;
};

/**
 * Component to display Turnarounds and Streak metrics.
 * Uses DDD architecture with proper layer separation.
 */
export function ProgressStatsDisplay({ currentUserId, compact = false, subject }: ProgressStatsProps) {
  // Use application service hook (follows DDD)
  const { stats, loading, todayAttempts } = useProgressStats({ userId: currentUserId, subject });
  const [prevStats, setPrevStats] = useState(stats);
  const [prevTodayAttempts, setPrevTodayAttempts] = useState(todayAttempts);
  
<<<<<<< HEAD
  const [tooltip, setTooltip] = useState<TooltipState | null>(null);

  const tooltipMaxWidth = 220;
  const tooltipMargin = 12;

  const showTooltip = (
    event: ReactMouseEvent<HTMLDivElement> | ReactFocusEvent<HTMLDivElement>,
    message: string,
    placement: TooltipPlacement
  ) => {
    if (typeof window === 'undefined') return;
    const target = event.currentTarget;
    const rect = target.getBoundingClientRect();
    const viewportWidth = window.innerWidth || (tooltipMaxWidth + tooltipMargin * 2);
    const halfWidth = tooltipMaxWidth / 2;
    const desiredCenter = rect.left + rect.width / 2;
    const minCenter = tooltipMargin + halfWidth;
    const maxCenter = viewportWidth - tooltipMargin - halfWidth;
    const clampedCenter = Math.min(Math.max(desiredCenter, minCenter), maxCenter);
    const y = placement === 'below'
      ? rect.bottom + tooltipMargin
      : rect.top - tooltipMargin;

    setTooltip({
      message,
      x: clampedCenter,
      y,
      placement,
    });
  };

  const hideTooltip = () => setTooltip(null);

  const tooltipNode = tooltip && typeof document !== 'undefined'
    ? createPortal(
        <div
          style={{
            position: 'fixed',
            left: tooltip.x,
            top: tooltip.y,
            transform: tooltip.placement === 'below' ? 'translate(-50%, 0)' : 'translate(-50%, -100%)',
            padding: '10px 12px',
            background: 'rgba(15, 23, 42, 0.95)',
            color: '#e2e8f0',
            borderRadius: 10,
            fontSize: '0.75rem',
            fontWeight: 500,
            lineHeight: 1.4,
            maxWidth: tooltipMaxWidth,
            width: 'max-content',
            textAlign: 'center',
            zIndex: 10000,
            pointerEvents: 'none',
            boxShadow: '0 18px 36px rgba(15, 23, 42, 0.18)',
            whiteSpace: 'normal',
          }}
        >
          {tooltip.message}
        </div>,
        document.body
      )
    : null;

  useEffect(() => {
    if (!tooltip || typeof window === 'undefined') return;

    const handleViewportChange = () => setTooltip(null);

    window.addEventListener('scroll', handleViewportChange, true);
    window.addEventListener('resize', handleViewportChange);

    return () => {
      window.removeEventListener('scroll', handleViewportChange, true);
      window.removeEventListener('resize', handleViewportChange);
    };
  }, [tooltip]);
  
=======
  // Trophy animation state
  const [displayedTurnaroundCount, setDisplayedTurnaroundCount] = useState(0);
  const [animationQueue, setAnimationQueue] = useState<number[]>([]);
  const [isAnimating, setIsAnimating] = useState(false);
  const isFirstRender = useRef(true);
  
  // Initialize displayed count on first render
  useEffect(() => {
    if (isFirstRender.current && stats) {
      setDisplayedTurnaroundCount(stats.turnaroundCount);
      isFirstRender.current = false;
    }
  }, [stats]);
  
  // Track previous stats for animation detection
>>>>>>> 31eb0299
  useEffect(() => {
    if (stats && stats !== prevStats) {
      // Detect new trophies and add to queue
      if (prevStats && stats.turnaroundCount > prevStats.turnaroundCount && !isFirstRender.current) {
        const newTrophies = stats.turnaroundCount - prevStats.turnaroundCount;
        const newQueue: number[] = [];
        for (let i = 0; i < newTrophies; i++) {
          newQueue.push(prevStats.turnaroundCount + i + 1);
        }
        setAnimationQueue(prev => [...prev, ...newQueue]);
      }
      setPrevStats(stats);
    }
    if (todayAttempts !== prevTodayAttempts) {
      setPrevTodayAttempts(todayAttempts);
    }
  }, [stats, prevStats, todayAttempts, prevTodayAttempts]);
  
  // Process animation queue
  useEffect(() => {
    if (animationQueue.length > 0 && !isAnimating) {
      setIsAnimating(true);
    }
  }, [animationQueue, isAnimating]);
  
  // Handle animation completion
  const handleAnimationEnd = () => {
    setAnimationQueue(prev => prev.slice(1));
    setDisplayedTurnaroundCount(prev => prev + 1);
    setIsAnimating(false);
  };
  
  if (loading || !stats) {
    return tooltipNode;
  }
  
  const { turnaroundCount, currentStreak } = stats;
  
  // Detect which counters changed for animations
  const streakChanged = !!(prevStats && prevStats.currentStreak !== currentStreak);
  const attemptsChanged = !!(prevTodayAttempts !== undefined && prevTodayAttempts !== todayAttempts);
  
  // Edge cases from spec - use displayedTurnaroundCount for compact view
  const turnaroundMessage = displayedTurnaroundCount === 0 
    ? "Keep going, you'll conquer tricky items soon!" 
    : `${displayedTurnaroundCount} tricky item${displayedTurnaroundCount === 1 ? '' : 's'} you conquered!`;
  
  const streakMessage = currentStreak === 0
    ? "Don't worry, start a new streak today!"
    : `${currentStreak} day${currentStreak === 1 ? '' : 's'} in a row!`;
  
  if (compact) {
    // CSS animations for counters with eye-catching bounce effect
    const counterAnimations = `
      @keyframes counterBounce {
        0% { transform: scale(1) rotate(0deg); }
        25% { transform: scale(1.3) rotate(-5deg); }
        50% { transform: scale(1.4) rotate(5deg); }
        75% { transform: scale(1.3) rotate(-3deg); }
        100% { transform: scale(1) rotate(0deg); }
      }
      
      @keyframes badgeGlow {
        0%, 100% { box-shadow: 0 2px 8px rgba(0, 0, 0, 0.1); }
        50% { box-shadow: 0 4px 20px rgba(255, 215, 0, 0.4); }
      }
      
      .stat-badge {
        display: flex;
        align-items: center;
        gap: 6px;
        padding: 6px 12px;
        background: var(--bg-accent);
        border-radius: 999px;
        font-weight: 700;
        color: var(--text-primary);
        transition: all 0.2s ease;
        box-shadow: 0 2px 8px rgba(0, 0, 0, 0.1);
        position: relative;
        cursor: pointer;
      }
      
      .stat-badge:hover {
        transform: translateY(-2px);
        box-shadow: 0 4px 12px rgba(0, 0, 0, 0.15);
      }
      
      .stat-badge.animated {
        animation: counterBounce 0.6s cubic-bezier(0.68, -0.55, 0.265, 1.55), 
                   badgeGlow 0.6s ease-out;
      }
      
      .stat-badge .emoji {
        font-size: 1.1em;
        display: inline-block;
      }
      
      .stat-badge.animated .emoji {
        animation: counterBounce 0.6s cubic-bezier(0.68, -0.55, 0.265, 1.55) 0.1s;
      }
      
    `;
    
    return (
      <>
        <style>{counterAnimations}</style>
        
        {/* Trophy animation */}
        <TrophyAnimation 
          visible={isAnimating}
          onAnimationEnd={handleAnimationEnd}
          targetBadgeSelector=".trophy-badge"
        />
        
        <div style={{
          display: 'flex',
          gap: 12,
          alignItems: 'center',
          fontSize: '0.85rem'
        }}>
          {/* Turnarounds counter */}
<<<<<<< HEAD
          {turnaroundCount > 0 && (
            <div
              className={`stat-badge ${turnaroundsChanged ? 'animated' : ''}`}
              key={`turnaround-${turnaroundCount}`}
              tabIndex={0}
              onMouseEnter={(event) => showTooltip(event, `${turnaroundCount} item${turnaroundCount === 1 ? '' : 's'} conquered from wrong to mastered!`, 'below')}
              onFocus={(event) => showTooltip(event, `${turnaroundCount} item${turnaroundCount === 1 ? '' : 's'} conquered from wrong to mastered!`, 'below')}
              onMouseLeave={hideTooltip}
              onBlur={hideTooltip}
=======
          {displayedTurnaroundCount > 0 && (
            <div 
              className={`stat-badge trophy-badge ${displayedTurnaroundCount < turnaroundCount ? 'animated' : ''}`}
              data-tooltip={`${displayedTurnaroundCount} item${displayedTurnaroundCount === 1 ? '' : 's'} conquered from wrong to mastered!`}
              key={`turnaround-${displayedTurnaroundCount}`}
>>>>>>> 31eb0299
            >
              <span className="emoji">🏆</span>
              <span>{displayedTurnaroundCount}</span>
            </div>
          )}
          {/* Streak counter */}
          {currentStreak > 0 && (
            <div
              className={`stat-badge ${streakChanged ? 'animated' : ''}`}
              key={`streak-${currentStreak}`}
              tabIndex={0}
              onMouseEnter={(event) => showTooltip(event, `${currentStreak} day${currentStreak === 1 ? '' : 's'} practice streak!`, 'below')}
              onFocus={(event) => showTooltip(event, `${currentStreak} day${currentStreak === 1 ? '' : 's'} practice streak!`, 'below')}
              onMouseLeave={hideTooltip}
              onBlur={hideTooltip}
            >
              <span className="emoji">🔥</span>
              <span>{currentStreak}</span>
            </div>
          )}
          {/* Overall attempts counter */}
          <div
            className={`stat-badge ${attemptsChanged ? 'animated' : ''}`}
            key={`attempts-${todayAttempts}`}
            tabIndex={0}
            onMouseEnter={(event) => showTooltip(event, `${todayAttempts} question${todayAttempts === 1 ? '' : 's'} attempted today${subject ? ` in ${getSubjectDisplayLabel(subject)}` : ''}`, 'below')}
            onFocus={(event) => showTooltip(event, `${todayAttempts} question${todayAttempts === 1 ? '' : 's'} attempted today${subject ? ` in ${getSubjectDisplayLabel(subject)}` : ''}`, 'below')}
            onMouseLeave={hideTooltip}
            onBlur={hideTooltip}
          >
            <span className="emoji">📝</span>
            <span>{todayAttempts}</span>
          </div>
        </div>
        {tooltipNode}
      </>
    );
  }
  
  return (
    <>
      <div style={{
      display: 'flex',
      flexDirection: 'column',
      gap: 16,
      padding: 20,
      background: 'var(--bg-secondary)',
      borderRadius: 12,
      boxShadow: 'var(--shadow-soft)'
    }}>
      <h3 style={{
        margin: 0,
        fontSize: '1.2rem',
        fontWeight: 700,
        color: 'var(--text-primary)'
      }}>
        Your Growth Story
      </h3>
      
      {/* Turnarounds */}
      <div style={{
        display: 'flex',
        alignItems: 'flex-start',
        gap: 12,
        padding: 16,
        background: displayedTurnaroundCount > 0 
          ? 'linear-gradient(135deg, rgba(16, 185, 129, 0.1), rgba(52, 211, 153, 0.1))'
          : 'var(--bg-primary)',
        borderRadius: 8,
        border: '2px solid',
        borderColor: displayedTurnaroundCount > 0 ? 'var(--color-success)' : 'var(--border-color)'
      }}>
        <div style={{ fontSize: '2rem' }}>🌱</div>
        <div style={{ flex: 1 }}>
          <div style={{
            fontWeight: 700,
            fontSize: '1rem',
            color: 'var(--text-primary)',
            marginBottom: 4
          }}>
            Turnarounds
          </div>
          <div style={{
            fontSize: '0.9rem',
            color: 'var(--text-secondary)'
          }}>
            {turnaroundMessage}
          </div>
          {displayedTurnaroundCount > 0 && (
            <div style={{
              marginTop: 8,
              fontSize: '0.85rem',
              color: 'var(--text-tertiary)',
              fontStyle: 'italic'
            }}>
              Shows growth and resilience
            </div>
          )}
        </div>
      </div>
      
      {/* Streak */}
      <div style={{
        display: 'flex',
        alignItems: 'flex-start',
        gap: 12,
        padding: 16,
        background: currentStreak > 0 
          ? 'linear-gradient(135deg, rgba(249, 115, 22, 0.1), rgba(251, 146, 60, 0.1))'
          : 'var(--bg-primary)',
        borderRadius: 8,
        border: '2px solid',
        borderColor: currentStreak > 0 ? 'var(--color-warning)' : 'var(--border-color)'
      }}>
        <div style={{ fontSize: '2rem' }}>🔥</div>
        <div style={{ flex: 1 }}>
          <div style={{
            fontWeight: 700,
            fontSize: '1rem',
            color: 'var(--text-primary)',
            marginBottom: 4
          }}>
            Streak
          </div>
          <div style={{
            fontSize: '0.9rem',
            color: 'var(--text-secondary)'
          }}>
            {streakMessage}
          </div>
          {currentStreak > 0 && (
            <div style={{
              marginTop: 8,
              fontSize: '0.85rem',
              color: 'var(--text-tertiary)',
              fontStyle: 'italic'
            }}>
              Reinforces daily habit
            </div>
          )}
        </div>
      </div>
      </div>
      {tooltipNode}
    </>
  );
}

export default ProgressStatsDisplay;<|MERGE_RESOLUTION|>--- conflicted
+++ resolved
@@ -1,19 +1,15 @@
 /**
  * 🌱 Progress Stats Display Component
- * 
+ *
  * Displays growth metrics: Turnarounds and Streak
  * Based on spec: Show just two things across sessions for growth story
- * 
+ *
  * Architecture: UI layer component using application service hook
  */
 
-<<<<<<< HEAD
-import { useState, useEffect } from 'react';
-import type { MouseEvent as ReactMouseEvent, FocusEvent as ReactFocusEvent } from 'react';
+import { useEffect, useRef, useState } from 'react';
+import type { FocusEvent as ReactFocusEvent, MouseEvent as ReactMouseEvent } from 'react';
 import { createPortal } from 'react-dom';
-=======
-import { useState, useEffect, useRef } from 'react';
->>>>>>> 31eb0299
 import { useProgressStats } from '../hooks/useProgressStats';
 import { getSubjectDisplayLabel } from '../../infrastructure/repositories/subjectLoader';
 import TrophyAnimation from './TrophyAnimation';
@@ -42,9 +38,11 @@
   const { stats, loading, todayAttempts } = useProgressStats({ userId: currentUserId, subject });
   const [prevStats, setPrevStats] = useState(stats);
   const [prevTodayAttempts, setPrevTodayAttempts] = useState(todayAttempts);
-  
-<<<<<<< HEAD
   const [tooltip, setTooltip] = useState<TooltipState | null>(null);
+  const [displayedTurnaroundCount, setDisplayedTurnaroundCount] = useState(() => stats?.turnaroundCount ?? 0);
+  const [animationQueue, setAnimationQueue] = useState<number[]>([]);
+  const [isAnimating, setIsAnimating] = useState(false);
+  const isFirstRender = useRef(true);
 
   const tooltipMaxWidth = 220;
   const tooltipMargin = 12;
@@ -57,21 +55,19 @@
     if (typeof window === 'undefined') return;
     const target = event.currentTarget;
     const rect = target.getBoundingClientRect();
-    const viewportWidth = window.innerWidth || (tooltipMaxWidth + tooltipMargin * 2);
+    const viewportWidth = window.innerWidth || tooltipMaxWidth + tooltipMargin * 2;
     const halfWidth = tooltipMaxWidth / 2;
     const desiredCenter = rect.left + rect.width / 2;
     const minCenter = tooltipMargin + halfWidth;
     const maxCenter = viewportWidth - tooltipMargin - halfWidth;
     const clampedCenter = Math.min(Math.max(desiredCenter, minCenter), maxCenter);
-    const y = placement === 'below'
-      ? rect.bottom + tooltipMargin
-      : rect.top - tooltipMargin;
+    const y = placement === 'below' ? rect.bottom + tooltipMargin : rect.top - tooltipMargin;
 
     setTooltip({
       message,
       x: clampedCenter,
       y,
-      placement,
+      placement
     });
   };
 
@@ -98,7 +94,7 @@
             zIndex: 10000,
             pointerEvents: 'none',
             boxShadow: '0 18px 36px rgba(15, 23, 42, 0.18)',
-            whiteSpace: 'normal',
+            whiteSpace: 'normal'
           }}
         >
           {tooltip.message}
@@ -120,77 +116,67 @@
       window.removeEventListener('resize', handleViewportChange);
     };
   }, [tooltip]);
-  
-=======
-  // Trophy animation state
-  const [displayedTurnaroundCount, setDisplayedTurnaroundCount] = useState(0);
-  const [animationQueue, setAnimationQueue] = useState<number[]>([]);
-  const [isAnimating, setIsAnimating] = useState(false);
-  const isFirstRender = useRef(true);
-  
-  // Initialize displayed count on first render
+
   useEffect(() => {
-    if (isFirstRender.current && stats) {
+    if (stats && isFirstRender.current) {
       setDisplayedTurnaroundCount(stats.turnaroundCount);
       isFirstRender.current = false;
     }
   }, [stats]);
-  
-  // Track previous stats for animation detection
->>>>>>> 31eb0299
+
   useEffect(() => {
+    if (stats && prevStats && stats !== prevStats) {
+      if (stats.turnaroundCount > prevStats.turnaroundCount && !isFirstRender.current) {
+        const newTrophies = stats.turnaroundCount - prevStats.turnaroundCount;
+        const newQueue = Array.from({ length: newTrophies }, (_, index) => prevStats.turnaroundCount + index + 1);
+        setAnimationQueue(prev => [...prev, ...newQueue]);
+      } else if (stats.turnaroundCount < prevStats.turnaroundCount) {
+        setAnimationQueue([]);
+        setDisplayedTurnaroundCount(stats.turnaroundCount);
+      }
+    }
+
     if (stats && stats !== prevStats) {
-      // Detect new trophies and add to queue
-      if (prevStats && stats.turnaroundCount > prevStats.turnaroundCount && !isFirstRender.current) {
-        const newTrophies = stats.turnaroundCount - prevStats.turnaroundCount;
-        const newQueue: number[] = [];
-        for (let i = 0; i < newTrophies; i++) {
-          newQueue.push(prevStats.turnaroundCount + i + 1);
-        }
-        setAnimationQueue(prev => [...prev, ...newQueue]);
-      }
       setPrevStats(stats);
     }
+
     if (todayAttempts !== prevTodayAttempts) {
       setPrevTodayAttempts(todayAttempts);
     }
   }, [stats, prevStats, todayAttempts, prevTodayAttempts]);
-  
-  // Process animation queue
+
   useEffect(() => {
     if (animationQueue.length > 0 && !isAnimating) {
       setIsAnimating(true);
     }
   }, [animationQueue, isAnimating]);
-  
-  // Handle animation completion
+
   const handleAnimationEnd = () => {
     setAnimationQueue(prev => prev.slice(1));
     setDisplayedTurnaroundCount(prev => prev + 1);
     setIsAnimating(false);
   };
-  
+
   if (loading || !stats) {
-    return tooltipNode;
+    return tooltipNode ?? null;
   }
-  
+
   const { turnaroundCount, currentStreak } = stats;
-  
-  // Detect which counters changed for animations
+
+  const trophyAnimating = animationQueue.length > 0 || displayedTurnaroundCount < turnaroundCount;
   const streakChanged = !!(prevStats && prevStats.currentStreak !== currentStreak);
   const attemptsChanged = !!(prevTodayAttempts !== undefined && prevTodayAttempts !== todayAttempts);
-  
-  // Edge cases from spec - use displayedTurnaroundCount for compact view
-  const turnaroundMessage = displayedTurnaroundCount === 0 
-    ? "Keep going, you'll conquer tricky items soon!" 
+
+  // Edge cases from spec - use displayedTurnaroundCount for animated view
+  const turnaroundMessage = displayedTurnaroundCount === 0
+    ? "Keep going, you'll conquer tricky items soon!"
     : `${displayedTurnaroundCount} tricky item${displayedTurnaroundCount === 1 ? '' : 's'} you conquered!`;
-  
+
   const streakMessage = currentStreak === 0
     ? "Don't worry, start a new streak today!"
     : `${currentStreak} day${currentStreak === 1 ? '' : 's'} in a row!`;
-  
+
   if (compact) {
-    // CSS animations for counters with eye-catching bounce effect
     const counterAnimations = `
       @keyframes counterBounce {
         0% { transform: scale(1) rotate(0deg); }
@@ -226,7 +212,7 @@
       }
       
       .stat-badge.animated {
-        animation: counterBounce 0.6s cubic-bezier(0.68, -0.55, 0.265, 1.55), 
+        animation: counterBounce 0.6s cubic-bezier(0.68, -0.55, 0.265, 1.55),
                    badgeGlow 0.6s ease-out;
       }
       
@@ -238,57 +224,64 @@
       .stat-badge.animated .emoji {
         animation: counterBounce 0.6s cubic-bezier(0.68, -0.55, 0.265, 1.55) 0.1s;
       }
-      
     `;
-    
+
     return (
       <>
         <style>{counterAnimations}</style>
-        
-        {/* Trophy animation */}
-        <TrophyAnimation 
+
+        <TrophyAnimation
           visible={isAnimating}
           onAnimationEnd={handleAnimationEnd}
           targetBadgeSelector=".trophy-badge"
         />
-        
-        <div style={{
-          display: 'flex',
-          gap: 12,
-          alignItems: 'center',
-          fontSize: '0.85rem'
-        }}>
-          {/* Turnarounds counter */}
-<<<<<<< HEAD
-          {turnaroundCount > 0 && (
-            <div
-              className={`stat-badge ${turnaroundsChanged ? 'animated' : ''}`}
-              key={`turnaround-${turnaroundCount}`}
+
+        <div
+          style={{
+            display: 'flex',
+            gap: 12,
+            alignItems: 'center',
+            fontSize: '0.85rem'
+          }}
+        >
+          {displayedTurnaroundCount > 0 && (
+            <div
+              className={`stat-badge trophy-badge ${trophyAnimating ? 'animated' : ''}`}
+              key={`turnaround-${displayedTurnaroundCount}`}
               tabIndex={0}
-              onMouseEnter={(event) => showTooltip(event, `${turnaroundCount} item${turnaroundCount === 1 ? '' : 's'} conquered from wrong to mastered!`, 'below')}
-              onFocus={(event) => showTooltip(event, `${turnaroundCount} item${turnaroundCount === 1 ? '' : 's'} conquered from wrong to mastered!`, 'below')}
+              onMouseEnter={event =>
+                showTooltip(
+                  event,
+                  `${displayedTurnaroundCount} item${displayedTurnaroundCount === 1 ? '' : 's'} conquered from wrong to mastered!`,
+                  'below'
+                )
+              }
+              onFocus={event =>
+                showTooltip(
+                  event,
+                  `${displayedTurnaroundCount} item${displayedTurnaroundCount === 1 ? '' : 's'} conquered from wrong to mastered!`,
+                  'below'
+                )
+              }
               onMouseLeave={hideTooltip}
               onBlur={hideTooltip}
-=======
-          {displayedTurnaroundCount > 0 && (
-            <div 
-              className={`stat-badge trophy-badge ${displayedTurnaroundCount < turnaroundCount ? 'animated' : ''}`}
-              data-tooltip={`${displayedTurnaroundCount} item${displayedTurnaroundCount === 1 ? '' : 's'} conquered from wrong to mastered!`}
-              key={`turnaround-${displayedTurnaroundCount}`}
->>>>>>> 31eb0299
             >
               <span className="emoji">🏆</span>
               <span>{displayedTurnaroundCount}</span>
             </div>
           )}
-          {/* Streak counter */}
+
           {currentStreak > 0 && (
             <div
               className={`stat-badge ${streakChanged ? 'animated' : ''}`}
               key={`streak-${currentStreak}`}
               tabIndex={0}
-              onMouseEnter={(event) => showTooltip(event, `${currentStreak} day${currentStreak === 1 ? '' : 's'} practice streak!`, 'below')}
-              onFocus={(event) => showTooltip(event, `${currentStreak} day${currentStreak === 1 ? '' : 's'} practice streak!`, 'below')}
+              onMouseEnter={event =>
+                showTooltip(event, `${currentStreak} day${currentStreak === 1 ? '' : 's'} practice streak!`, 'below')
+              }
+              onFocus={event =>
+                showTooltip(event, `${currentStreak} day${currentStreak === 1 ? '' : 's'} practice streak!`, 'below')
+              }
               onMouseLeave={hideTooltip}
               onBlur={hideTooltip}
             >
@@ -296,13 +289,29 @@
               <span>{currentStreak}</span>
             </div>
           )}
-          {/* Overall attempts counter */}
+
           <div
             className={`stat-badge ${attemptsChanged ? 'animated' : ''}`}
             key={`attempts-${todayAttempts}`}
             tabIndex={0}
-            onMouseEnter={(event) => showTooltip(event, `${todayAttempts} question${todayAttempts === 1 ? '' : 's'} attempted today${subject ? ` in ${getSubjectDisplayLabel(subject)}` : ''}`, 'below')}
-            onFocus={(event) => showTooltip(event, `${todayAttempts} question${todayAttempts === 1 ? '' : 's'} attempted today${subject ? ` in ${getSubjectDisplayLabel(subject)}` : ''}`, 'below')}
+            onMouseEnter={event =>
+              showTooltip(
+                event,
+                `${todayAttempts} question${todayAttempts === 1 ? '' : 's'} attempted today${
+                  subject ? ` in ${getSubjectDisplayLabel(subject)}` : ''
+                }`,
+                'below'
+              )
+            }
+            onFocus={event =>
+              showTooltip(
+                event,
+                `${todayAttempts} question${todayAttempts === 1 ? '' : 's'} attempted today${
+                  subject ? ` in ${getSubjectDisplayLabel(subject)}` : ''
+                }`,
+                'below'
+              )
+            }
             onMouseLeave={hideTooltip}
             onBlur={hideTooltip}
           >
@@ -314,110 +323,130 @@
       </>
     );
   }
-  
+
   return (
     <>
-      <div style={{
-      display: 'flex',
-      flexDirection: 'column',
-      gap: 16,
-      padding: 20,
-      background: 'var(--bg-secondary)',
-      borderRadius: 12,
-      boxShadow: 'var(--shadow-soft)'
-    }}>
-      <h3 style={{
-        margin: 0,
-        fontSize: '1.2rem',
-        fontWeight: 700,
-        color: 'var(--text-primary)'
-      }}>
-        Your Growth Story
-      </h3>
-      
-      {/* Turnarounds */}
-      <div style={{
-        display: 'flex',
-        alignItems: 'flex-start',
-        gap: 12,
-        padding: 16,
-        background: displayedTurnaroundCount > 0 
-          ? 'linear-gradient(135deg, rgba(16, 185, 129, 0.1), rgba(52, 211, 153, 0.1))'
-          : 'var(--bg-primary)',
-        borderRadius: 8,
-        border: '2px solid',
-        borderColor: displayedTurnaroundCount > 0 ? 'var(--color-success)' : 'var(--border-color)'
-      }}>
-        <div style={{ fontSize: '2rem' }}>🌱</div>
-        <div style={{ flex: 1 }}>
-          <div style={{
+      <div
+        style={{
+          display: 'flex',
+          flexDirection: 'column',
+          gap: 16,
+          padding: 20,
+          background: 'var(--bg-secondary)',
+          borderRadius: 12,
+          boxShadow: 'var(--shadow-soft)'
+        }}
+      >
+        <h3
+          style={{
+            margin: 0,
+            fontSize: '1.2rem',
             fontWeight: 700,
-            fontSize: '1rem',
-            color: 'var(--text-primary)',
-            marginBottom: 4
-          }}>
-            Turnarounds
+            color: 'var(--text-primary)'
+          }}
+        >
+          Your Growth Story
+        </h3>
+
+        <div
+          style={{
+            display: 'flex',
+            alignItems: 'flex-start',
+            gap: 12,
+            padding: 16,
+            background:
+              displayedTurnaroundCount > 0
+                ? 'linear-gradient(135deg, rgba(16, 185, 129, 0.1), rgba(52, 211, 153, 0.1))'
+                : 'var(--bg-primary)',
+            borderRadius: 8,
+            border: '2px solid',
+            borderColor: displayedTurnaroundCount > 0 ? 'var(--color-success)' : 'var(--border-color)'
+          }}
+        >
+          <div style={{ fontSize: '2rem' }}>🌱</div>
+          <div style={{ flex: 1 }}>
+            <div
+              style={{
+                fontWeight: 700,
+                fontSize: '1rem',
+                color: 'var(--text-primary)',
+                marginBottom: 4
+              }}
+            >
+              Turnarounds
+            </div>
+            <div
+              style={{
+                fontSize: '0.9rem',
+                color: 'var(--text-secondary)'
+              }}
+            >
+              {turnaroundMessage}
+            </div>
+            {displayedTurnaroundCount > 0 && (
+              <div
+                style={{
+                  marginTop: 8,
+                  fontSize: '0.85rem',
+                  color: 'var(--text-tertiary)',
+                  fontStyle: 'italic'
+                }}
+              >
+                Shows growth and resilience
+              </div>
+            )}
           </div>
-          <div style={{
-            fontSize: '0.9rem',
-            color: 'var(--text-secondary)'
-          }}>
-            {turnaroundMessage}
+        </div>
+
+        <div
+          style={{
+            display: 'flex',
+            alignItems: 'flex-start',
+            gap: 12,
+            padding: 16,
+            background:
+              currentStreak > 0
+                ? 'linear-gradient(135deg, rgba(249, 115, 22, 0.1), rgba(251, 146, 60, 0.1))'
+                : 'var(--bg-primary)',
+            borderRadius: 8,
+            border: '2px solid',
+            borderColor: currentStreak > 0 ? 'var(--color-warning)' : 'var(--border-color)'
+          }}
+        >
+          <div style={{ fontSize: '2rem' }}>🔥</div>
+          <div style={{ flex: 1 }}>
+            <div
+              style={{
+                fontWeight: 700,
+                fontSize: '1rem',
+                color: 'var(--text-primary)',
+                marginBottom: 4
+              }}
+            >
+              Streak
+            </div>
+            <div
+              style={{
+                fontSize: '0.9rem',
+                color: 'var(--text-secondary)'
+              }}
+            >
+              {streakMessage}
+            </div>
+            {currentStreak > 0 && (
+              <div
+                style={{
+                  marginTop: 8,
+                  fontSize: '0.85rem',
+                  color: 'var(--text-tertiary)',
+                  fontStyle: 'italic'
+                }}
+              >
+                Reinforces daily habit
+              </div>
+            )}
           </div>
-          {displayedTurnaroundCount > 0 && (
-            <div style={{
-              marginTop: 8,
-              fontSize: '0.85rem',
-              color: 'var(--text-tertiary)',
-              fontStyle: 'italic'
-            }}>
-              Shows growth and resilience
-            </div>
-          )}
         </div>
-      </div>
-      
-      {/* Streak */}
-      <div style={{
-        display: 'flex',
-        alignItems: 'flex-start',
-        gap: 12,
-        padding: 16,
-        background: currentStreak > 0 
-          ? 'linear-gradient(135deg, rgba(249, 115, 22, 0.1), rgba(251, 146, 60, 0.1))'
-          : 'var(--bg-primary)',
-        borderRadius: 8,
-        border: '2px solid',
-        borderColor: currentStreak > 0 ? 'var(--color-warning)' : 'var(--border-color)'
-      }}>
-        <div style={{ fontSize: '2rem' }}>🔥</div>
-        <div style={{ flex: 1 }}>
-          <div style={{
-            fontWeight: 700,
-            fontSize: '1rem',
-            color: 'var(--text-primary)',
-            marginBottom: 4
-          }}>
-            Streak
-          </div>
-          <div style={{
-            fontSize: '0.9rem',
-            color: 'var(--text-secondary)'
-          }}>
-            {streakMessage}
-          </div>
-          {currentStreak > 0 && (
-            <div style={{
-              marginTop: 8,
-              fontSize: '0.85rem',
-              color: 'var(--text-tertiary)',
-              fontStyle: 'italic'
-            }}>
-              Reinforces daily habit
-            </div>
-          )}
-        </div>
-      </div>
       </div>
       {tooltipNode}
     </>
